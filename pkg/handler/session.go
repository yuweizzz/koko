--- conflicted
+++ resolved
@@ -22,18 +22,13 @@
 )
 
 func SessionHandler(sess ssh.Session) {
-	pty, winCH, ok := sess.Pty()
+	pty, _, ok := sess.Pty()
 	if ok {
 		ctx, cancel := cctx.NewContext(sess)
 		defer cancel()
-<<<<<<< HEAD
 		handler := newInteractiveHandler(sess, ctx.User())
-		logger.Debugf("User Request pty %s: %s", pty.Term, sess.User())
-=======
-		handler := newInteractiveHandler(sess, ctx.User(), winCH)
 		handler.termHeight, handler.termWidth = pty.Window.Height, pty.Window.Width
 		logger.Debugf("User Request pty: %s %s", sess.User(), pty.Term)
->>>>>>> 9d0d79f5
 		handler.Dispatch(ctx)
 	} else {
 		utils.IgnoreErrWriteString(sess, "No PTY requested.\n")
@@ -41,18 +36,18 @@
 	}
 }
 
-func newInteractiveHandler(sess ssh.Session, user *model.User, winCh <-chan ssh.Window) *interactiveHandler {
-	term := terminal.NewTerminal(sess, "Opt> ")
-	handler := &interactiveHandler{sess: sess, user: user, term: term, winChan: winCh}
+func newInteractiveHandler(sess ssh.Session, user *model.User) *interactiveHandler {
+	term := utils.NewTerminal(sess, "Opt> ")
+	handler := &interactiveHandler{sess: sess, user: user, term: term}
 	handler.Initial()
 	return handler
 }
 
 type interactiveHandler struct {
-	sess    ssh.Session
-	user    *model.User
-	term    *terminal.Terminal
-	winChan <-chan ssh.Window
+	sess         ssh.Session
+	user         *model.User
+	term         *utils.Terminal
+	winWatchChan chan bool
 
 	assetSelect      *model.Asset
 	systemUserSelect *model.SystemUser
@@ -70,35 +65,51 @@
 	h.loadUserAssets()
 	h.loadUserAssetNodes()
 	h.searchResult = h.assets
+	h.winWatchChan = make(chan bool)
 }
 
 func (h *interactiveHandler) displayBanner() {
 	displayBanner(h.sess, h.user.Name)
 }
 
-func (h *interactiveHandler) watchWinSizeChange(done <-chan struct{}) {
+func (h *interactiveHandler) watchWinSizeChange() {
+	_, sessChan, _ := h.sess.Pty()
+	winChan := sessChan
 	for {
 		select {
-		case <-done:
-			logger.Debug("Interactive handler watch win size done")
-			return
-		case win, ok := <-h.winChan:
+		case sig, ok := <-h.winWatchChan:
 			if !ok {
 				return
 			}
-			h.termHeight, h.termWidth = win.Height, win.Width
+			switch sig {
+			case false:
+				winChan = nil
+			case true:
+				winChan = sessChan
+			}
+		case win, ok := <-winChan:
+			if !ok {
+				return
+			}
 			logger.Debugf("Term window size change: %d*%d", win.Height, win.Width)
 			_ = h.term.SetSize(win.Width, win.Height)
 		}
 	}
 }
 
+func (h *interactiveHandler) pauseWatchWinSize() {
+	h.winWatchChan <- false
+}
+
+func (h *interactiveHandler) resumeWatchWinSize() {
+	h.winWatchChan <- true
+}
+
 func (h *interactiveHandler) Dispatch(ctx cctx.Context) {
+	go h.watchWinSizeChange()
+
 	for {
-		doneChan := make(chan struct{})
-		go h.watchWinSizeChange(doneChan)
 		line, err := h.term.ReadLine()
-		close(doneChan)
 
 		if err != nil {
 			if err != io.EOF {
@@ -219,14 +230,11 @@
 	if len(assets) == 0 {
 		_, _ = io.WriteString(h.term, "\r\n No Assets\r\n\r")
 	} else {
-		pageTerm := terminal.NewTerminal(h.sess, ":")
 		pag := AssetPagination{
-			term:        pageTerm,
-			TermWidth:   h.termWidth,
-			TermHeight:  h.termHeight,
+			term:        h.term,
 			TotalNumber: len(assets),
-			winChan:     h.winChan,
-			Data:        assets}
+			Data:        assets,
+		}
 		pag.Initial()
 		selectOneAssets := pag.PaginationState()
 		if len(selectOneAssets) == 1 {
@@ -311,7 +319,9 @@
 		Asset:      h.assetSelect,
 		SystemUser: h.systemUserSelect,
 	}
+	h.pauseWatchWinSize()
 	p.Proxy()
+	h.resumeWatchWinSize()
 }
 
 func ConstructAssetNodeTree(assetNodes []model.Node) treeprint.Tree {
