# 项目名称, 会用来向Jumpserver注册, 识别而已, 不能重复
# NAME: {{ Hostname }}

# Jumpserver项目的url, api请求注册会使用
CORE_HOST: http://127.0.0.1:8080

# Bootstrap Token, 预共享秘钥, 用来注册coco使用的service account和terminal
# 请和jumpserver 配置文件中保持一致，注册完成后可以删除
BOOTSTRAP_TOKEN: <PleasgeChangeSameWithJumpserver>

# 启动时绑定的ip, 默认 0.0.0.0
# BIND_HOST: 0.0.0.0

# 监听的SSH端口号, 默认2222
# SSHD_PORT: 2222

# 监听的HTTP/WS端口号，默认5000
# HTTPD_PORT: 5000

# 项目使用的ACCESS KEY, 默认会注册,并保存到 ACCESS_KEY_STORE中,
# 如果有需求, 可以写到配置文件中, 格式 access_key_id:access_key_secret
# ACCESS_KEY: null

# ACCESS KEY 保存的地址, 默认注册后会保存到该文件中
# ACCESS_KEY_FILE: data/keys/.access_key

# 设置日志级别 [DEBUG, INFO, WARN, ERROR, FATAL, CRITICAL]
# LOG_LEVEL: INFO

# SSH连接超时时间 (default 15 seconds)
# SSH_TIMEOUT: 15

# 语言 [en,zh]
# LANG: zh

# SFTP的根目录, 可选 /tmp, Home其他自定义目录
# SFTP_ROOT: /tmp

# SFTP是否显示隐藏文件
# SFTP_SHOW_HIDDEN_FILE: false

# 是否复用和用户后端资产已建立的连接(用户不会复用其他用户的连接)
# REUSE_CONNECTION: true

# 资产加载策略, 可根据资产规模自行调整. 默认异步加载资产, 异步搜索分页; 如果为all, 则资产全部加载, 本地搜索分页.
# ASSET_LOAD_POLICY:

# zip压缩的最大额度 (单位: M)
# ZIP_MAX_SIZE: 1024M

# zip压缩存放的临时目录 /tmp
# ZIP_TMP_PATH: /tmp

<<<<<<< HEAD
# 向 SSH Client 连接发送心跳的时间间隔 (单位: 秒)，默认为30, 0则表示不发送
# CLIENT_ALIVE_INTERVAL: 30
=======
# 向 SSH Client 连接发送心跳的时间间隔 (单位: 秒)，默认为0，不发送
# CLIENT_ALIVE_INTERVAL: 0
>>>>>>> fee89daf
<|MERGE_RESOLUTION|>--- conflicted
+++ resolved
@@ -51,10 +51,5 @@
 # zip压缩存放的临时目录 /tmp
 # ZIP_TMP_PATH: /tmp
 
-<<<<<<< HEAD
 # 向 SSH Client 连接发送心跳的时间间隔 (单位: 秒)，默认为30, 0则表示不发送
-# CLIENT_ALIVE_INTERVAL: 30
-=======
-# 向 SSH Client 连接发送心跳的时间间隔 (单位: 秒)，默认为0，不发送
-# CLIENT_ALIVE_INTERVAL: 0
->>>>>>> fee89daf
+# CLIENT_ALIVE_INTERVAL: 30