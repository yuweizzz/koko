--- conflicted
+++ resolved
@@ -10,33 +10,6 @@
 GOCMD = go
 GOBUILD = $(GOCMD) build
 
-ASSETS = $(shell echo "locale static templates coco config_example.yml")
-SOFTWARENAME = $(NAME)-$(VERSION)
-COCOSRCFILE = coco.go
-
-<<<<<<< HEAD
-
-.PHONY: windows
-windows:
-	@echo "编译windows"
-	mkdir -p $(BASEPATH)/../build
-	GOOS=windows GOARCH=amd64 go build -o $(BASEPATH)/$(NAME) $(COCOSRCFILE)
-	tar czvf $(BASEPATH)/../build/$(SOFTWARENAME)-windows-amd64.tar.gz $(SOFTWARENAME)-windows-amd64 locale/ config_example.yml
-
-.PHONY: linux
-linux:
-	@echo "编译linux"
-	mkdir -p $(BASEPATH)/../build
-	GOOS=linux GOARCH=amd64 go build -o $(BASEPATH)/$(NAME) $(COCOSRCFILE)
-	tar czvf $(BASEPATH)/../build/$(SOFTWARENAME)-linux-amd64.tar.gz $(ASSETS)
-
-.PHONY: darwin
-darwin:
-	@echo "编译darwin"
-	mkdir -p $(BASEPATH)/../build
-	GOOS=darwin GOARCH=amd64 go build -o $(BASEPATH)/$(NAME) $(COCOSRCFILE)
-	tar czvf  $(BASEPATH)/../build/$(SOFTWARENAME)-darwin-amd64.tar.gz $(SOFTWARENAME)-darwin-amd64 locale/ config_example.yml
-=======
 SOFTWARENAME=$(NAME)-$(VERSION)
 COCOSRCFILE= coco.go
 BUILDDIR:=$(BASEPATH)/../build
@@ -60,7 +33,6 @@
 	GOOS=$@ GOARCH=amd64 go build -o $(NAME) $(COCOSRCFILE)
 	cp -f $(NAME) $(DIRNAME)
 	tar czvf $(BUILDDIR)/$(SOFTWARENAME)-$@-amd64.tar.gz $(DIRNAME)
->>>>>>> 3aa06abd
 
 .PHONY: docker
 docker:
